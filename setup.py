#!/usr/bin/env python

"""Objects for storage and manipulation of crystal structure data.

Packages:   diffpy.Structure
"""

import os
from setuptools import setup, find_packages

# Use this version when git data are not available, like in git zip archive.
# Update when tagging a new release.
<<<<<<< HEAD
FALLBACK_VERSION = '1.3-x'
=======
FALLBACK_VERSION = '1.2.post0'
>>>>>>> 1abe9396

# versioncfgfile holds version data for git commit hash and date.
# It must reside in the same directory as version.py.
MYDIR = os.path.dirname(os.path.abspath(__file__))
versioncfgfile = os.path.join(MYDIR, 'diffpy/Structure/version.cfg')
gitarchivecfgfile = versioncfgfile.replace('version.cfg', 'gitarchive.cfg')

def gitinfo():
    from subprocess import Popen, PIPE
    kw = dict(stdout=PIPE, cwd=MYDIR)
    proc = Popen(['git', 'describe', '--match=v[[:digit:]]*'], **kw)
    desc = proc.stdout.read()
    proc = Popen(['git', 'log', '-1', '--format=%H %at %ai'], **kw)
    glog = proc.stdout.read()
    rv = {}
    rv['version'] = '.post'.join(desc.strip().split('-')[:2]).lstrip('v')
    rv['commit'], rv['timestamp'], rv['date'] = glog.strip().split(None, 2)
    return rv


def getversioncfg():
    from ConfigParser import RawConfigParser
    vd0 = dict(version=FALLBACK_VERSION, commit='', date='', timestamp=0)
    # first fetch data from gitarchivecfgfile, ignore if it is unexpanded
    g = vd0.copy()
    cp0 = RawConfigParser(vd0)
    cp0.read(gitarchivecfgfile)
    if '$Format:' not in cp0.get('DEFAULT', 'commit'):
        g = cp0.defaults()
    # then try to obtain version data from git.
    gitdir = os.path.join(MYDIR, '.git')
    if os.path.isdir(gitdir) or 'GIT_DIR' in os.environ:
        try:
            g = gitinfo()
        except OSError:
            pass
    # finally, check and update the active version file
    cp = RawConfigParser()
    cp.read(versioncfgfile)
    d = cp.defaults()
    rewrite = not d or (g['commit'] and (
        g['version'] != d.get('version') or g['commit'] != d.get('commit')))
    if rewrite:
        cp.set('DEFAULT', 'version', g['version'])
        cp.set('DEFAULT', 'commit', g['commit'])
        cp.set('DEFAULT', 'date', g['date'])
        cp.set('DEFAULT', 'timestamp', g['timestamp'])
        cp.write(open(versioncfgfile, 'w'))
    return cp

versiondata = getversioncfg()

# define distribution
setup_args = dict(
        name = "diffpy.Structure",
        version = versiondata.get('DEFAULT', 'version'),
        namespace_packages = ['diffpy'],
        packages = find_packages(),
        test_suite = 'diffpy.Structure.tests',
        include_package_data = True,
        zip_safe = False,
        install_requires = [
            'PyCifRW',
        ],

        author = 'Simon J.L. Billinge group',
        author_email = 'sb2896@columbia.edu',
        maintainer = 'Pavol Juhas',
        maintainer_email = 'pavol.juhas@gmail.com',
        url = 'https://github.com/diffpy/diffpy.Structure',
        description = "Crystal structure container " + \
                      "and parsers for structure formats.",
        license = 'BSD-style license',
        keywords = "crystal Structure data storage CIF PDB",
        classifiers = [
            # List of possible values at
            # http://pypi.python.org/pypi?:action=list_classifiers
            'Development Status :: 5 - Production/Stable',
            'Environment :: Console',
            'Intended Audience :: Science/Research',
            'License :: OSI Approved :: BSD License',
            'Operating System :: MacOS :: MacOS X',
            'Operating System :: Microsoft :: Windows',
            'Operating System :: POSIX',
            'Operating System :: Unix',
            'Programming Language :: Python :: 2.6',
            'Programming Language :: Python :: 2.7',
            'Topic :: Scientific/Engineering :: Chemistry',
            'Topic :: Scientific/Engineering :: Physics',
        ],
)

if __name__ == '__main__':
    setup(**setup_args)

# End of file<|MERGE_RESOLUTION|>--- conflicted
+++ resolved
@@ -10,11 +10,7 @@
 
 # Use this version when git data are not available, like in git zip archive.
 # Update when tagging a new release.
-<<<<<<< HEAD
-FALLBACK_VERSION = '1.3-x'
-=======
-FALLBACK_VERSION = '1.2.post0'
->>>>>>> 1abe9396
+FALLBACK_VERSION = '1.3a.post0'
 
 # versioncfgfile holds version data for git commit hash and date.
 # It must reside in the same directory as version.py.
